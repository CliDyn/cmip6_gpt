--- conflicted
+++ resolved
@@ -105,16 +105,11 @@
 
             if "pending_expanders" in st.session_state:
                 st.session_state.pending_expanders.append({
-<<<<<<< HEAD
                     "type": "dataset_info",
                     "detailed_summary": detailed_summary,
                     "download_opendap": download_opendap,
                     "query_for_python_code": query_for_python_code,
-=======
-                    "detailed_summary": detailed_summary,
-                    "download_opendap": download_opendap,
-                    "query_for_python_code": query_for_python_code
->>>>>>> afaa8c63
+
                 })
 
         return {
