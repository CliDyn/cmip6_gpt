import streamlit as st
from typing import List, Optional, Dict, Any
import pandas as pd
import os
import re
import json
import requests


def parse_image_markdown(text: str) -> (str, Optional[str]):
    """Extract image path from markdown and return cleaned text and absolute path."""
    match = re.search(r"!\[.*?\]\((.*?)\)", text)
    if match:
        path = match.group(1)
        full_path = os.path.join(os.getcwd(), "temp_figures", os.path.basename(path))
        clean_text = re.sub(r"!\[.*?\]\(.*?\)", "", text).strip()
        return clean_text, full_path
    return text, None
def display_chat_messages():
    """
    Displays chat messages from the session state in a chat-like format.

    This function iterates through the chat messages stored in the session state and displays each one 
    according to its role (e.g., 'user', 'assistant') in a markdown format.
    """
    for message in st.session_state.messages:
        with st.chat_message(message["role"]):
            if message["role"] == "user":
                st.markdown(message["content"])
            else:
                try:
                    clean, img = parse_image_markdown(message["content"])
                    if img:
                        col1, col2 = st.columns([3, 2])
                        with col1:
                            st.markdown(clean)
                        with col2:
                            st.image(img, use_column_width=True)
                    else:
                        st.markdown(clean)
                except Exception:
                    st.markdown(message["content"])
                for expander in message.get("expanders", []):
<<<<<<< HEAD
                    if expander.get("type") == "dataset_info":
                        links_df = display_debug_info_final(
                            "Detailed information on datasets",
                            expander["detailed_summary"],
                            expander["download_opendap"],
                        )
                        if expander["download_opendap"]:
                            display_opendap_links(links_df)
                        display_python_code(expander["query_for_python_code"])
                    elif expander.get("type") == "debug_info":
                        display_debug_info(expander["title"], expander["content"], store=False)
=======
                    links_df = display_debug_info_final("Detailed information on datasets", expander["detailed_summary"], expander["download_opendap"])
                    if expander["download_opendap"]:
                        display_opendap_links(links_df)
                    display_python_code(expander["query_for_python_code"])
>>>>>>> afaa8c63


def handle_user_input(agent_executor):
    """
    Handles the user's input and generates a response from the AI assistant.

    This function takes user input through the chat interface, appends it to the session history, and 
    streams the AI's response using the provided `agent_executor`. The response is displayed in real time, 
    and if the response contains a CMIP6 data request, it parses and displays both the summary and full result.

    Args:
        agent_executor: The agent responsible for processing the user's query and generating a response.
    """
    if user_input := st.chat_input("What would you like to know about climate data or CMIP6?"):
        st.session_state.messages.append({"role": "user", "content": user_input})
        with st.chat_message("user"):
            st.markdown(user_input)

        # Get AI response
        with st.chat_message("assistant"):
            message_placeholder = st.empty()
            full_response = ""
            try:
                for chunk in agent_executor.stream({"input": user_input, "chat_history": st.session_state.messages}):
                    if isinstance(chunk, dict) and "output" in chunk:
                        full_response += chunk["output"]
                        message_placeholder.markdown(full_response + "▌")
                clean, img = parse_image_markdown(full_response)
                if img:
                    message_placeholder.empty()
                    col1, col2 = st.columns([3, 2])
                    with col1:
                        st.markdown(clean)
                    with col2:
                        st.image(img, use_column_width=True)
                else:
                    message_placeholder.markdown(clean)
            except Exception as e:
                error_message = f"An error occurred: {str(e)}\n\nPlease try rephrasing your query or contact support if the issue persists."
                st.error(error_message)
                full_response = error_message

        # Add AI response to chat history
        expanders = st.session_state.get("pending_expanders", [])
        st.session_state.messages.append({"role": "assistant", "content": full_response, "expanders": expanders})
        st.session_state.pending_expanders = []

def format_chat_history(chat_history: Optional[List[Dict[str, str]]] = None) -> str:
    """
    Formats the chat history into a readable string for use in prompts or logs.

    This function takes the chat history (or retrieves it from the session state if not provided) and 
    formats it by labeling each message with either 'User' or 'Assistant', followed by the content of 
    the message.

    Args:
        chat_history (Optional[List[Dict[str, str]]]): A list of dictionaries representing the chat history. 
        If not provided, it retrieves the messages from session state.

    Returns:
        str: A formatted string representing the chat history, with each message labeled by role.
    """
    if chat_history is None:
        chat_history = st.session_state.get('messages', [])
    formatted_history = ""
    for message in chat_history:
        role = "User" if message["role"] == "user" else "Assistant"
        content = message["content"]
        if content == None:
            content = 'python_repl: ' + message['tool_calls']
        formatted_history += f"{role}: {content}\n"
    return formatted_history


def display_debug_info(title, content, store: bool = True):
    """
    Displays debugging information in an expandable section.

    This function creates an expandable section in the UI, titled with the given `title`, and displays 
    the provided `content` as a JSON object for debugging purposes.

    Args:
        title (str): The title for the expandable section.
        content (Any): The content to display inside the expandable section, formatted as JSON.
    """
    with st.expander(f"{title}", expanded=False):
        st.json(content)
    if store and "pending_expanders" in st.session_state:
        st.session_state.pending_expanders.append(
            {
                "type": "debug_info",
                "title": title,
                "content": content,
            }
        )
def display_debug_info_final(title, content, download_opendap = False):
    """
    Displays debugging information in an expandable table format and collects
    all OpenDAP links across models.
    
    Args:
        title (str): The title for the expandable section
        content (str): The JSON content to display
        
    Returns:
        list: All collected OpenDAP links with model information when title is "Final Facet Values"
    """
    data = json.loads(content)
    all_model_links = []
    
    with st.expander(f"{title}", expanded=False):
        st.write(f"Total datasets found: {data['hit_count']}")
        
        # Initialize session state for OpenDAP links if not exists
        if 'opendap_links' not in st.session_state:
            st.session_state.opendap_links = {}
            
        for model_name, model_data in data['models'].items():
            st.write(f"### {model_name}")
            
            # Create tabs for each model
            tab_titles = ["Model Information"]
            if download_opendap:
                tab_titles.append("OpenDAP Links")
            tabs = st.tabs(tab_titles)
            with tabs[0]: 
                # Create DataFrame for the model's parameters
                model_rows = []
                model_rows.append({
                    'Parameter': 'Total Datasets',
                    'Values': str(model_data['dataset_count']),
                    'Details': ''
                })
                
                for param, values in model_data.items():
                    if param != 'dataset_count':
                        value_str = ', '.join([f"{k}: {v}" for k, v in values.items()])
                        total_count = sum(values.values())
                        model_rows.append({
                            'Parameter': param,
                            'Values': f"Total: {total_count}",
                            'Details': value_str
                        })
                
                df = pd.DataFrame(model_rows)
                st.dataframe(
                    df,
                    column_config={
                        "Parameter": st.column_config.Column("Parameter", width="medium"),
                        "Values": st.column_config.Column("Count", width="small"),
                        "Details": st.column_config.Column("Detailed Breakdown", width="large")
                    },
                    hide_index=True
                )
            if download_opendap and len(tabs) > 1:
                with tabs[1]:  # OpenDAP Links tab
                    # RESET SESSION STATE FOR THIS MODEL (FOR TESTING)
                    # Uncomment to force refresh data when testing
                    # if model_name in st.session_state.opendap_links:
                    #     del st.session_state.opendap_links[model_name]
                
                    if model_name not in st.session_state.opendap_links:
                        # Extract all parameters with multiple values
                        multi_value_parameters = {}
                        parameter_values = {}
                        
                        # Default member_id
                        parameter_values['member_id'] = ['r1i1p1f1']
                        
                        # Extract all parameter values and track those with multiple values
                        for param, values in model_data.items():
                            if param != 'dataset_count' and values:
                                value_list = list(values.keys())
                                parameter_values[param] = value_list
                                if len(value_list) > 1:
                                    multi_value_parameters[param] = value_list
                        
                        # Get all combinations of parameter values
                        param_combinations = []
                        
                        # Helper function to recursively generate all combinations
                        def generate_combinations(params, current_index, current_combo):
                            if current_index == len(params):
                                param_combinations.append(current_combo.copy())
                                return
                            
                            param_name = list(params.keys())[current_index]
                            for value in params[param_name]:
                                current_combo[param_name] = value
                                generate_combinations(params, current_index + 1, current_combo)
                        
                        generate_combinations(parameter_values, 0, {})
                        
                        # Preferred nodes in order of priority
                        preferred_nodes = ["aims3.llnl.gov", "esgf-data1.llnl.gov", "esgf-data2.llnl.gov"]
                        
                        # Dictionary to organize links by unique ID (combination of filename and parameters)
                        # This ensures we don't overwrite different parameter combinations with same filename
                        all_results = []
                        
                        # Fetch OpenDAP links for each parameter combination
                        with st.spinner(f"Fetching OpenDAP links for {model_name}..."):
                            for combination_idx, combination in enumerate(param_combinations):
                                try:
                                    # Call esgf_search with the current combination of parameters
                                    all_links = esgf_search(**combination)
                                    
                                    # Process each link
                                    for link in all_links:
                                        try:
                                            # Extract filename (last part of URL)
                                            filename = link.split('/')[-1]
                                            
                                            # Extract node from URL
                                            url_parts = link.split('/')
                                            node = url_parts[2] if len(url_parts) > 3 else "unknown"
                                            
                                            # Create a unique ID that includes relevant parameter values
                                            # This ensures we don't overwrite results with different parameters
                                            param_id_parts = []
                                            for param in multi_value_parameters:
                                                if param in combination:
                                                    param_id_parts.append(f"{param}={combination[param]}")
                                            
                                            # Include parameter values in the result
                                            result_entry = {
                                                'filename': filename,
                                                'node': node,
                                                'url': link,
                                                'params': combination.copy()  # Store all parameters
                                            }
                                            
                                            # Add to results array
                                            all_results.append(result_entry)
                                            
                                        except Exception as e:
                                            st.warning(f"Error processing link {link}: {e}")
                                    
                                except Exception as e:
                                    st.error(f"Error fetching OpenDAP links for combination {combination}: {e}")
                        
                        # Apply node preferences - group by unique combination of filename and parameters
                        final_results = {}
                        
                        # Group results by their unique parameter combination + filename
                        for result in all_results:
                            # Create a key that uniquely identifies this result
                            key_parts = [result['filename']]
                            for param in multi_value_parameters:
                                if param in result['params']:
                                    key_parts.append(f"{param}={result['params'][param]}")
                            
                            unique_key = "|".join(key_parts)
                            
                            if unique_key not in final_results:
                                final_results[unique_key] = []
                            
                            final_results[unique_key].append(result)
                        
                        # For each unique result, select the preferred node
                        best_results = []
                        for unique_key, result_group in final_results.items():
                            # First try to find preferred nodes
                            selected_result = None
                            
                            for preferred_node in preferred_nodes:
                                for result in result_group:
                                    if result['node'] == preferred_node:
                                        selected_result = result
                                        break
                                if selected_result:
                                    break
                            
                            # If no preferred node found, use the first one
                            if not selected_result and result_group:
                                selected_result = result_group[0]
                                
                            if selected_result:
                                best_results.append(selected_result)
                        
                        # Store links with their parameters in session state
                        st.session_state.opendap_links[model_name] = best_results
                    
                    # Display OpenDAP links as a DataFrame with dynamic parameter columns
                    if st.session_state.opendap_links.get(model_name):
                        links_data = st.session_state.opendap_links[model_name]
                        
                        # Check if number of links exceeds limit
                        if len(links_data) > 500:
                            st.warning(f"⚠️ This model has {len(links_data)} OpenDAP links, which exceeds the 500 link limit. Please access the ESGF server directly to download this data.")
                            
                            # Show only first 10 links as preview
                            display_links = links_data[:10]
                            st.write("Showing first 10 links as preview:")
                        else:
                            display_links = links_data
                            st.write(f"Total unique OpenDAP links found: {len(links_data)}")
                        
                        # Collect all links for the final return value
                        for link_data in links_data:
                            all_model_links.append({
                                "model": model_name,
                                "node": link_data['node'],
                                "filename": link_data['filename'],
                                "url": link_data['url'],
                                **link_data['params']  # Include all parameters
                            })
                        
                        # Get parameters with more than one unique value across all results
                        param_to_values = {}
                        for link_data in display_links:
                            for param, value in link_data['params'].items():
                                if param not in param_to_values:
                                    param_to_values[param] = set()
                                param_to_values[param].add(value)
                        
                        # Identify parameters with multiple values
                        dynamic_columns = [param for param, values in param_to_values.items() 
                                        if len(values) > 1]
                        
                        # Extract and display node and filename information with dynamic parameter columns
                        link_info = []
                        for i, link_data in enumerate(display_links):
                            # Extract date range (everything from last underscore to before .nc)
                            filename = link_data['filename']
                            date_range = "unknown"
                            if '_' in filename and filename.endswith('.nc'):
                                parts = filename.split('_')
                                if len(parts) > 1:
                                    # Get the last part before .nc extension
                                    date_part = parts[-1].replace('.nc', '')
                                    if '-' in date_part:  # Make sure it looks like a date range
                                        date_range = date_part
                            
                            # Create entry with model name and base columns
                            entry = {
                                "ID": i+1,
                                "Model": model_name,
                                "Data Node": link_data['node'],
                                "Date Range": date_range
                            }
                            
                            # Add dynamic parameter columns
                            for param in dynamic_columns:
                                entry[param] = link_data['params'].get(param, "")
                            
                            # Add remaining standard columns
                            entry.update({
                                "Filename": filename,
                                "OpenDAP URL": link_data['url']
                            })
                            
                            link_info.append(entry)
                        
                        # Create DataFrame with dynamic columns
                        opendap_df = pd.DataFrame(link_info)
                        
                        # Configure column order and properties
                        column_config = {
                            "ID": st.column_config.Column("ID", width="small"),
                            "Model": st.column_config.Column("Model", width="medium"),
                            "Data Node": st.column_config.Column("Data Node", width="medium"),
                            "Date Range": st.column_config.Column("Date Range", width="medium")
                        }
                        
                        # Add config for dynamic parameter columns
                        for param in dynamic_columns:
                            column_config[param] = st.column_config.Column(param, width="medium")
                        
                        # Add remaining standard column config
                        column_config.update({
                            "Filename": st.column_config.Column("Filename", width="large"),
                            "OpenDAP URL": st.column_config.TextColumn("OpenDAP URL", width="large")
                        })
                        
                        # Display DataFrame with dynamic columns
                        st.dataframe(
                            opendap_df,
                            column_config=column_config,
                            hide_index=True
                        )
                        
                    else:
                        st.write("No OpenDAP links available for this model.")
                        # Return all collected links
                    return pd.DataFrame(all_model_links)
            
            st.write("---")
    # Return empty list for other titles
    return all_model_links

def display_opendap_links(df: pd.DataFrame) -> None:
    """
    Display a pandas DataFrame containing unique OpenDAP links in Streamlit.
    
    Args:
        df (pd.DataFrame): DataFrame containing the data to display
        link_column (str): Name of the column containing the links (default: 'Link')
        
    Returns:
        None
    """
    link_column = 'url'
    # Remove duplicate links
    if link_column in df.columns:
        initial_count = len(df)
        df = df.drop_duplicates(subset=[link_column], keep='first')
        unique_count = len(df)
    else:
        st.warning(f"Column '{link_column}' not found in DataFrame")
        initial_count = len(df)
        unique_count = initial_count

    # Add a title
    st.subheader("OpenDAP Links: ")
    
    # Display the DataFrame
    st.dataframe(
        df,
        use_container_width=True,
        height=400,
    )
    
    # Display stats
    st.write(f"Total number of links: {unique_count}")
def display_python_code(query):
    code = f"""
    import pandas as pd
    import xarray as xr
    # Load the metadata CSV
    df = pd.read_csv('https://storage.googleapis.com/cmip6/cmip6-zarr-consolidated-stores.csv')
    # Filter the dataframe
    df_spec = df.query("{query}")
    # get the path to a specific zarr store (the first one from the dataframe above)
    zstore = df_spec.zstore.values[-1]
    # Open the first dataset
    ds = xr.open_zarr(zstore, consolidated=True, storage_options={{'token':'anon'}})"""
    with st.expander("Python access from Google Cloude Storage", expanded=False):
        st.header("CMIP6 Data Access Code") 
        st.write("This code loads climate model data from Google Cloud Storage using Zarr format.")
        st.code(code, language='python')
    return code


# Author: Unknown
# I got the original version from a word document published by ESGF
# https://docs.google.com/document/d/1pxz1Kd3JHfFp8vR2JCVBfApbsHmbUQQstifhGNdc6U0/edit?usp=sharing

# API AT: https://github.com/ESGF/esgf.github.io/wiki/ESGF_Search_REST_API#results-pagination

def esgf_search(server="https://esgf-node.llnl.gov/esg-search/search",
                files_type="OPENDAP", local_node=True, project="CMIP6",
                verbose=False, format="application%2Fsolr%2Bjson",
                use_csrf=False, **search):
    client = requests.session()
    payload = search
    payload["project"] = project
    payload["type"]= "File"
    if local_node:
        payload["distrib"] = "false"
    if use_csrf:
        client.get(server)
        if 'csrftoken' in client.cookies:
            # Django 1.6 and up
            csrftoken = client.cookies['csrftoken']
        else:
            # older versions
            csrftoken = client.cookies['csrf']
        payload["csrfmiddlewaretoken"] = csrftoken

    payload["format"] = format

    offset = 0
    numFound = 10000
    all_files = []
    files_type = files_type.upper()
    while offset < numFound:
        payload["offset"] = offset
        url_keys = [] 
        for k in payload:
            url_keys += ["{}={}".format(k, payload[k])]

        url = "{}/?{}".format(server, "&".join(url_keys))
        print(url)
        r = client.get(url)
        r.raise_for_status()
        resp = r.json()["response"]
        numFound = int(resp["numFound"])
        resp = resp["docs"]
        offset += len(resp)
        for d in resp:
            if verbose:
                for k in d:
                    print("{}: {}".format(k,d[k]))
            url = d["url"]
            for f in d["url"]:
                sp = f.split("|")
                if sp[-1] == files_type:
                    all_files.append(sp[0].split(".html")[0])
    return sorted(all_files)<|MERGE_RESOLUTION|>--- conflicted
+++ resolved
@@ -41,7 +41,6 @@
                 except Exception:
                     st.markdown(message["content"])
                 for expander in message.get("expanders", []):
-<<<<<<< HEAD
                     if expander.get("type") == "dataset_info":
                         links_df = display_debug_info_final(
                             "Detailed information on datasets",
@@ -53,12 +52,7 @@
                         display_python_code(expander["query_for_python_code"])
                     elif expander.get("type") == "debug_info":
                         display_debug_info(expander["title"], expander["content"], store=False)
-=======
-                    links_df = display_debug_info_final("Detailed information on datasets", expander["detailed_summary"], expander["download_opendap"])
-                    if expander["download_opendap"]:
-                        display_opendap_links(links_df)
-                    display_python_code(expander["query_for_python_code"])
->>>>>>> afaa8c63
+
 
 
 def handle_user_input(agent_executor):
